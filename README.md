# 🚀 GEPA Universal Prompt Optimizer

[![PyPI version](https://badge.fury.io/py/gepa-optimizer.svg)](https://badge.fury.io/py/gepa-optimizer)
[![Python 3.8+](https://img.shields.io/badge/python-3.8+-blue.svg)](https://www.python.org/downloads/)
[![License: MIT](https://img.shields.io/badge/License-MIT-yellow.svg)](https://opensource.org/licenses/MIT)
[![Tests](https://github.com/Suhas4321/Prompt-Optimizer/workflows/Tests/badge.svg)](https://github.com/Suhas4321/Prompt-Optimizer/actions)

> **A production-ready Python library for universal prompt optimization using the GEPA (Generative Evaluation and Prompt Adaptation) framework. Built for developers who need reliable, scalable prompt optimization with comprehensive evaluation metrics.**

## 🎯 What is GEPA Optimizer?

GEPA Optimizer is a sophisticated framework that automatically improves prompts for Large Language Models (LLMs) by iteratively evaluating and refining them based on performance metrics. Think of it as "AutoML for prompts" - it takes your initial prompt and dataset, then uses advanced optimization techniques to create a better-performing prompt.

### Key Capabilities

- **🔄 Universal Prompt Optimization**: Works with any LLM provider (OpenAI, Anthropic, Google, Hugging Face)
- **👁️ Multi-Modal Support**: Optimize prompts for vision-capable models (GPT-4V, Claude-3, Gemini)
- **📊 Advanced Evaluation**: Comprehensive metrics for UI tree extraction and general prompt performance
- **🏭 Production Ready**: Enterprise-grade reliability with async support, error handling, and monitoring
- **⚙️ Flexible Configuration**: Easy-to-use configuration system for any optimization scenario
- **💰 Cost Optimization**: Built-in budget controls and cost estimation
- **🎨 UI Tree Extraction**: Specialized for optimizing UI interaction and screen understanding tasks

## 🚀 Quick Start

### Installation

```bash
pip install gepa-optimizer
```

<<<<<<< HEAD
### Basic Usage

```

### UI Tree Extraction (Vision Models)

```python
import asyncio
from gepa_optimizer import GepaOptimizer, OptimizationConfig

async def optimize_ui_prompt():
    config = OptimizationConfig(
        model="openai/gpt-4o",                    # Vision-capable model
        reflection_model="openai/gpt-4o",
        max_iterations=15,
        max_metric_calls=75,
        batch_size=3
    )
    
    optimizer = GepaOptimizer(config=config)
    
    # UI screenshot data with images and JSON trees
    dataset = {
        'json_dir': 'json_tree',           # Directory with ground truth JSON files
        'screenshots_dir': 'screenshots',  # Directory with UI screenshots
        'type': 'ui_tree_dataset'          # Dataset type
    }
    
    result = await optimizer.train(
        seed_prompt="Analyze the UI screenshot and extract all elements as JSON.",
        dataset=dataset
    )
    
    print(f"🎯 Optimized UI prompt: {result.prompt}")
    print(f"📊 Improvement: {result.improvement_percent:.2f}%")

asyncio.run(optimize_ui_prompt())
```

=======
    
>>>>>>> f64de7f7
## 📚 Comprehensive Examples

### 1. Multi-Provider Setup

```python
from gepa_optimizer import OptimizationConfig, ModelConfig

# Using different providers for main and reflection models
config = OptimizationConfig(
    model=ModelConfig(
        provider="openai",
        model_name="gpt-4o",
        api_key="your-openai-key",
        temperature=0.7
    ),
    reflection_model=ModelConfig(
        provider="anthropic",
        model_name="claude-3-opus-20240229",
        api_key="your-anthropic-key",
        temperature=0.5
    ),
    max_iterations=30,
    max_metric_calls=200,
    batch_size=6
)
```

### 2. Budget and Cost Control

```python
config = OptimizationConfig(
    model="openai/gpt-4o",
    reflection_model="openai/gpt-3.5-turbo",  # Cheaper reflection model
    max_iterations=20,
    max_metric_calls=100,
    batch_size=4,
    max_cost_usd=50.0,                        # Budget limit
    timeout_seconds=1800                      # 30 minute timeout
)

# Check estimated costs before running
cost_estimate = config.get_estimated_cost()
print(f"💰 Estimated cost range: {cost_estimate}")
```

### 3. Advanced Configuration

```python
config = OptimizationConfig(
    model="openai/gpt-4o",
    reflection_model="openai/gpt-4o",
    max_iterations=50,
    max_metric_calls=300,
    batch_size=8,
    
    # Advanced settings
    early_stopping=True,
    learning_rate=0.02,
    multi_objective=True,
    objectives=["accuracy", "relevance", "clarity"],
    
    # Data settings
    train_split_ratio=0.85,
    min_dataset_size=5,
    
    # Performance settings
    parallel_evaluation=True,
    use_cache=True
)
```

## 🏗️ Architecture

```
┌─────────────────────────────────────────────────────────────────┐
│                    GEPA Universal Prompt Optimizer              │
├─────────────────────────────────────────────────────────────────┤
│  User Interface Layer                                           │
│  ┌─────────────────┐  ┌─────────────────┐                      │
│  │  GepaOptimizer  │  │ optimize_prompt │                      │
│  │   (Main API)    │  │   (Convenience) │                      │
│  └─────────────────┘  └─────────────────┘                      │
├─────────────────────────────────────────────────────────────────┤
│  Core Processing Layer                                          │
│  ┌─────────────────┐  ┌─────────────────┐  ┌─────────────────┐ │
│  │CustomGepaAdapter│  │ ResultProcessor │  │UniversalConverter│ │
│  │  (GEPA Bridge)  │  │ (Result Handler)│  │ (Data Converter)│ │
│  └─────────────────┘  └─────────────────┘  └─────────────────┘ │
├─────────────────────────────────────────────────────────────────┤
│  Evaluation & LLM Layer                                        │
│  ┌─────────────────┐  ┌─────────────────┐                      │
│  │UITreeEvaluator  │  │ VisionLLMClient │                      │
│  │ (Metrics Calc)  │  │  (LLM Interface)│                      │
│  └─────────────────┘  └─────────────────┘                      │
├─────────────────────────────────────────────────────────────────┤
│  Data & Utility Layer                                          │
│  ┌─────────────────┐  ┌─────────────────┐  ┌─────────────────┐ │
│  │   DataLoader    │  │  APIKeyManager  │  │    Exceptions   │ │
│  │ (File Loading)  │  │ (Key Management)│  │   (Error Handling)│ │
│  └─────────────────┘  └─────────────────┘  └─────────────────┘ │
└─────────────────────────────────────────────────────────────────┘
```

## 📁 Project Structure

```
gepa-optimizer/
├── gepa_optimizer/              # Main package
│   ├── core/                   # Core optimization engine
│   │   ├── optimizer.py        # Main GepaOptimizer class
│   │   ├── custom_adapter.py   # GEPA framework integration
│   │   └── result.py           # Result processing
│   ├── models/                 # Configuration and data models
│   │   ├── config.py           # Configuration classes
│   │   ├── dataset.py          # Dataset models
│   │   └── result.py           # Result models
│   ├── data/                   # Data conversion and validation
│   │   ├── converters.py       # Universal data converter
│   │   ├── loaders.py          # File loading utilities
│   │   └── validators.py       # Data validation
│   ├── evaluation/             # Evaluation metrics and UI analysis
│   │   └── ui_evaluator.py     # UI tree evaluation metrics
│   ├── llms/                   # LLM client integrations
│   │   └── vision_llm.py       # Multi-modal LLM client
│   ├── utils/                  # Utilities and helpers
│   │   ├── api_keys.py         # API key management
│   │   ├── exceptions.py       # Custom exceptions
│   │   ├── helpers.py          # Helper functions
│   │   └── logging.py          # Logging utilities
│   └── cli.py                  # Command-line interface
├── tests/                      # Test suite
├── examples/                   # Usage examples
├── docs/                       # Documentation
└── requirements.txt            # Dependencies
```

## 🔧 Installation & Setup

### Prerequisites

- Python 3.8 or higher
- API keys for your chosen LLM providers

### Environment Setup

1. **Install the package:**
   ```bash
   pip install gepa-optimizer
   ```

2. **Set up environment variables:**
   ```bash
   # For OpenAI
   export OPENAI_API_KEY="your-openai-api-key"
   
   # For Anthropic
   export ANTHROPIC_API_KEY="your-anthropic-api-key"
   
   # For Google Gemini
   export GOOGLE_API_KEY="your-google-api-key"
   
   # For Hugging Face
   export HUGGINGFACE_API_KEY="your-hf-api-key"
   ```

3. **Or use a .env file:**
   ```env
   OPENAI_API_KEY=your-openai-api-key
   ANTHROPIC_API_KEY=your-anthropic-api-key
   GOOGLE_API_KEY=your-google-api-key
   HUGGINGFACE_API_KEY=your-hf-api-key
   ```

## 📖 Documentation

| Resource | Description |
|----------|-------------|
| [API Reference](docs/api-reference.md) | Complete API documentation |
| [Examples](examples/) | Practical examples and tutorials |
| [Quick Start Guide](docs/quickstart.md) | Get started in 5 minutes |
| [Configuration Guide](docs/configuration.md) | Advanced configuration options |
| [Troubleshooting](docs/troubleshooting.md) | Common issues and solutions |

## 🎯 Use Cases

- **🤖 Chatbot Optimization**: Improve response quality and consistency
- **🖥️ UI Automation**: Optimize prompts for screen understanding and interaction
- **📝 Content Generation**: Enhance prompts for creative writing, summaries, etc.
- **💻 Code Generation**: Optimize prompts for programming tasks
- **👁️ Multi-modal Applications**: Vision + text prompt optimization
- **🎯 Domain-Specific Tasks**: Fine-tune prompts for specialized domains


<<<<<<< HEAD

*Benchmarks run on standard text classification tasks with UI tree extraction*
=======
>>>>>>> f64de7f7

## 🔒 Security & Privacy

- **🔐 API Key Security**: Keys are never logged or stored in plain text
- **🛡️ Data Privacy**: Your data never leaves your control
- **🔒 Secure Connections**: All API calls use HTTPS/TLS encryption
- **📋 Audit Trail**: Complete logging of optimization process
- **🏢 Enterprise Ready**: SOC 2 compliance ready architecture

## 🧪 Testing

```bash
# Run all tests
pytest

# Run with coverage
pytest --cov=gepa_optimizer

# Run specific test categories
pytest tests/unit/          # Unit tests
pytest tests/integration/   # Integration tests
```

## 🤝 Contributing

We welcome contributions! Here's how to get started:

1. **Fork the repository**
2. **Create a feature branch**: `git checkout -b feature/amazing-feature`
3. **Make your changes and add tests**
4. **Run tests**: `pytest`
5. **Submit a pull request**

See [CONTRIBUTING.md](CONTRIBUTING.md) for detailed guidelines.

## 📄 License

This project is licensed under the MIT License - see the [LICENSE](LICENSE) file for details.

## 🆘 Support

- **🐛 Issues**: [GitHub Issues](https://github.com/Suhas4321/Prompt-Optimizer/issues)
- **💬 Discussions**: [GitHub Discussions](https://github.com/Suhas4321/Prompt-Optimizer/discussions)
- **📧 Email**: support@gepa-optimizer.com
- **📚 Documentation**: [Full Documentation](https://gepa-optimizer.readthedocs.io/)

## 🌟 Star History

[![Star History Chart](https://api.star-history.com/svg?repos=Suhas4321/Prompt-Optimizer&type=Date)](https://star-history.com/#Suhas4321/Prompt-Optimizer&Date)

---

**Made with ❤️<|MERGE_RESOLUTION|>--- conflicted
+++ resolved
@@ -29,9 +29,45 @@
 pip install gepa-optimizer
 ```
 
-<<<<<<< HEAD
 ### Basic Usage
 
+```python
+import asyncio
+from gepa_optimizer import GepaOptimizer, OptimizationConfig
+
+async def optimize_prompt():
+    # Configure your optimization
+    config = OptimizationConfig(
+        model="openai/gpt-4o",                    # Your target model
+        reflection_model="openai/gpt-4o",         # Model for self-reflection
+        max_iterations=10,                        # Budget: optimization rounds
+        max_metric_calls=50,                      # Budget: evaluation calls
+        batch_size=4                              # Batch size for evaluation
+    )
+    
+    # Initialize optimizer
+    optimizer = GepaOptimizer(config=config)
+    
+    # Your training data
+    dataset = [
+        {"input": "What is artificial intelligence?", "output": "AI is a field of computer science..."},
+        {"input": "Explain machine learning", "output": "Machine learning is a subset of AI..."},
+        {"input": "What are neural networks?", "output": "Neural networks are computing systems..."}
+    ]
+    
+    # Optimize your prompt
+    result = await optimizer.train(
+        seed_prompt="You are a helpful AI assistant that explains technical concepts clearly.",
+        dataset=dataset
+    )
+    
+    print(f"✅ Optimization completed!")
+    print(f"📈 Performance improvement: {result.improvement_percent:.2f}%")
+    print(f"🎯 Optimized prompt: {result.prompt}")
+    print(f"⏱️ Time taken: {result.optimization_time:.2f}s")
+
+# Run the optimization
+asyncio.run(optimize_prompt())
 ```
 
 ### UI Tree Extraction (Vision Models)
@@ -69,9 +105,6 @@
 asyncio.run(optimize_ui_prompt())
 ```
 
-=======
-    
->>>>>>> f64de7f7
 ## 📚 Comprehensive Examples
 
 ### 1. Multi-Provider Setup
@@ -264,12 +297,16 @@
 - **👁️ Multi-modal Applications**: Vision + text prompt optimization
 - **🎯 Domain-Specific Tasks**: Fine-tune prompts for specialized domains
 
-
-<<<<<<< HEAD
+## 📊 Performance & Benchmarks
+
+| Model | Dataset Size | Improvement | Time (min) | Cost (USD) |
+|-------|-------------|-------------|------------|------------|
+| GPT-4o | 100 samples | +23.5% | 12 | $15.20 |
+| Claude-3 | 100 samples | +19.2% | 15 | $18.50 |
+| GPT-3.5 | 100 samples | +15.8% | 8 | $3.40 |
+| Gemini-1.5 | 100 samples | +21.1% | 10 | $12.80 |
 
 *Benchmarks run on standard text classification tasks with UI tree extraction*
-=======
->>>>>>> f64de7f7
 
 ## 🔒 Security & Privacy
 
